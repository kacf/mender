// Copyright 2019 Northern.tech AS
//
//    Licensed under the Apache License, Version 2.0 (the "License");
//    you may not use this file except in compliance with the License.
//    You may obtain a copy of the License at
//
//        http://www.apache.org/licenses/LICENSE-2.0
//
//    Unless required by applicable law or agreed to in writing, software
//    distributed under the License is distributed on an "AS IS" BASIS,
//    WITHOUT WARRANTIES OR CONDITIONS OF ANY KIND, either express or implied.
//    See the License for the specific language governing permissions and
//    limitations under the License.
package main

import (
	"encoding/json"
	"io/ioutil"
	"os"
	"strings"

	"github.com/mendersoftware/log"
	"github.com/mendersoftware/mender/client"
	"github.com/pkg/errors"
)

type menderConfigFromFile struct {
	// ClientProtocol "https"
	ClientProtocol string
	// Path to the public key used to verify signed updates
	ArtifactVerifyKey string
	// HTTPS client parameters
	HttpsClient struct {
		Certificate string
		Key         string
		SkipVerify  bool
	}
	// Rootfs device path
	RootfsPartA string
	RootfsPartB string

	// Poll interval for checking for new updates
	UpdatePollIntervalSeconds int
	// Poll interval for periodically sending inventory data
	InventoryPollIntervalSeconds int

	// Global retry polling max interval for fetching update, authorize wait and update status
	RetryPollIntervalSeconds int

	// State script parameters
	StateScriptTimeoutSeconds      int
	StateScriptRetryTimeoutSeconds int
	// Poll interval for checking for update (check-update)
	StateScriptRetryIntervalSeconds int

	// Update module parameters
	ModuleTimeoutSeconds int

	// Path to server SSL certificate
	ServerCertificate string
	// Server URL (For single server conf)
	ServerURL string
	// Path to deployment log file
	UpdateLogPath string
	// Server JWT TenantToken
	TenantToken string
	// List of available servers, to which client can fall over
	Servers []client.MenderServer
}

type menderConfig struct {
	menderConfigFromFile

	// Additional fields that are in our config struct for convenience, but
	// not actually configurable via the config file.
	ModulesPath      string
	ModulesWorkPath  string
	ArtifactInfoFile string

	ArtifactScriptsPath string
	RootfsScriptsPath   string
}

func NewMenderConfig() *menderConfig {
	return &menderConfig{
		ModulesPath:      defaultModulesPath,
		ModulesWorkPath:  defaultModulesWorkPath,
		ArtifactInfoFile: defaultArtifactInfoFile,
	}
}

// loadConfig parses the mender configuration json-files
// (/etc/mender/mender.conf and /var/lib/mender/mender.conf) and loads the
// values into the menderConfig structure defining high level client
// configurations.
func loadConfig(mainConfigFile string, fallbackConfigFile string) (*menderConfig, error) {
	// Load fallback configuration first, then main configuration.
	// It is OK if either file does not exist, so long as the other one does exist.
	// It is also OK if both files exist.
	// Because the main configuration is loaded last, its option values
	// override those from the fallback file, for options present in both files.

	var filesLoadedCount int
	config := NewMenderConfig()

	if loadErr := loadConfigFile(fallbackConfigFile, config, &filesLoadedCount); loadErr != nil {
		return nil, loadErr
	}

	if loadErr := loadConfigFile(mainConfigFile, config, &filesLoadedCount); loadErr != nil {
		return nil, loadErr
	}

	if filesLoadedCount == 0 {
		log.Info("No configuration files present. Using defaults")
		return config, nil
	}

	if config.Servers == nil {
		if config.ServerURL == "" {
			log.Warn("No server URL(s) specified in mender configuration.")
		}
		config.Servers = make([]client.MenderServer, 1)
		config.Servers[0].ServerURL = config.ServerURL
	} else if config.ServerURL != "" {
		log.Error("In mender.conf: don't specify both Servers field " +
			"AND the corresponding fields in base structure (i.e. " +
			"ServerURL). The first server on the list on the" +
			"list overwrites these fields.")
		return nil, errors.New("Both Servers AND ServerURL given in " +
			"mender.conf")
	}
	for i := 0; i < len(config.Servers); i++ {
		// Trim possible '/' suffix, which is added back in URL path
		if strings.HasSuffix(config.Servers[i].ServerURL, "/") {
			config.Servers[i].ServerURL =
				strings.TrimSuffix(
					config.Servers[i].ServerURL, "/")
		}
		if config.Servers[i].ServerURL == "" {
<<<<<<< HEAD
			log.Warnf("Server entry %d has no associated server URL.", i)
=======
			log.Warnf("Server entry %d has no associated server URL.", i+1)
>>>>>>> a4626cf6
		}
	}

	log.Debugf("Merged configuration = %#v", config)

	return config, nil
}

func loadConfigFile(configFile string, config *menderConfig, filesLoadedCount *int) error {
	// Do not treat a single config file not existing as an error here.
	// It is up to the caller to fail when both config files don't exist.
	if _, err := os.Stat(configFile); os.IsNotExist(err) {
		log.Debug("Configuration file does not exist: ", configFile)
		return nil
	}

	if err := readConfigFile(&config.menderConfigFromFile, configFile); err != nil {
		log.Errorf("Error loading configuration from file: %s (%s)", configFile, err.Error())
		return err
	}

	(*filesLoadedCount)++
	log.Info("Loaded configuration file: ", configFile)
	return nil
}

func readConfigFile(config interface{}, fileName string) error {
	// Reads mender configuration (JSON) file.

	log.Debug("Reading Mender configuration from file " + fileName)
	conf, err := ioutil.ReadFile(fileName)
	if err != nil {
		return err
	}

	if err := json.Unmarshal(conf, &config); err != nil {
		switch err.(type) {
		case *json.SyntaxError:
			return errors.New("Error parsing mender configuration file: " + err.Error())
		}
		return errors.New("Error parsing config file: " + err.Error())
	}

	return nil
}

func (c *menderConfig) GetHttpConfig() client.Config {
	return client.Config{
		ServerCert: c.ServerCertificate,
		IsHttps:    c.ClientProtocol == "https",
		NoVerify:   c.HttpsClient.SkipVerify,
	}
}

func (c *menderConfig) GetDeviceConfig() dualRootfsDeviceConfig {
	return dualRootfsDeviceConfig{
		rootfsPartA: c.RootfsPartA,
		rootfsPartB: c.RootfsPartB,
	}
}

func (c *menderConfig) GetDeploymentLogLocation() string {
	return c.UpdateLogPath
}

// GetTenantToken returns a default tenant-token if
// no custom token is set in local.conf
func (c *menderConfig) GetTenantToken() []byte {
	return []byte(c.TenantToken)
}

func (c *menderConfig) GetVerificationKey() []byte {
	if c.ArtifactVerifyKey == "" {
		return nil
	}
	key, err := ioutil.ReadFile(c.ArtifactVerifyKey)
	if err != nil {
		log.Info("config: error reading artifact verify key")
		return nil
	}
	return key
}<|MERGE_RESOLUTION|>--- conflicted
+++ resolved
@@ -138,11 +138,7 @@
 					config.Servers[i].ServerURL, "/")
 		}
 		if config.Servers[i].ServerURL == "" {
-<<<<<<< HEAD
-			log.Warnf("Server entry %d has no associated server URL.", i)
-=======
 			log.Warnf("Server entry %d has no associated server URL.", i+1)
->>>>>>> a4626cf6
 		}
 	}
 
